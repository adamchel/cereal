--- conflicted
+++ resolved
@@ -600,22 +600,6 @@
       void loadValue(double & val)      { search(); val = itsIteratorStack.back().value().GetDouble(); ++itsIteratorStack.back(); }
       //! Loads a value from the current node - string overload
       void loadValue(std::string & val) { search(); val = itsIteratorStack.back().value().GetString(); ++itsIteratorStack.back(); }
-<<<<<<< HEAD
-
-      //// TODO: This allows compilation on OS X (clang 3.3/libc++ as well as g++-4.9/libstdc++), but breaks compilation on Ubuntu.
-      ////! Loads a value from the current node - 64-bit unsigned long overload
-      //typename std::enable_if<(sizeof(unsigned long) == sizeof(uint64_t)) &&
-      //                        !std::is_same<unsigned long, uint64_t>::value, void>::type
-      //  loadValue(unsigned long & val)
-      //  { search(); val = itsIteratorStack.back().value().GetUint64(); ++itsIteratorStack.back(); }
-
-      ////! Loads a value from the current node - 64-bit long overload
-      //typename std::enable_if<(sizeof(long) == sizeof(int64_t)) &&
-      //                        !std::is_same<long, int64_t>::value, void>::type
-      //  loadValue(long & val)
-      //  { search(); val = itsIteratorStack.back().value().GetInt64(); ++itsIteratorStack.back(); }
-=======
->>>>>>> 99be9687
 
     private:
       //! 32 bit signed long loading from current node
